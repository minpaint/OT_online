# D:\YandexDisk\OT_online\directory\forms\document_forms.py
"""
📝 Формы для работы с документами

Этот модуль содержит формы для выбора и настройки параметров документов.
"""
from django import forms
from django.utils.translation import gettext_lazy as _
from django.forms import widgets
from crispy_forms.helper import FormHelper
from crispy_forms.layout import Layout, Fieldset, ButtonHolder, Submit, Div, HTML, Button, Field

from directory.models.document_template import DocumentTemplate
from directory.models import Employee


class DocumentSelectionForm(forms.Form):
    """
    Форма для выбора типов документов для генерации
    """
    document_types = forms.MultipleChoiceField(
        label=_("Типы документов"),
        choices=DocumentTemplate.DOCUMENT_TYPES,
        widget=forms.CheckboxSelectMultiple,
        required=True,
        help_text=_("Выберите один или несколько типов документов для генерации"),
        # Устанавливаем все типы документов по умолчанию
        initial=[doc_type[0] for doc_type in DocumentTemplate.DOCUMENT_TYPES]
    )

    employee_id = forms.IntegerField(
        widget=forms.HiddenInput(),
        required=True
    )

    def __init__(self, *args, **kwargs):
        super().__init__(*args, **kwargs)
        self.helper = FormHelper()
        self.helper.form_method = 'post'
        self.helper.form_id = 'document-selection-form'
        self.helper.layout = Layout(
            'employee_id',
            Fieldset(
                _('Выберите типы документов для генерации'),
                Field('document_types'),
                css_class='mb-3'
            ),
            ButtonHolder(
                Submit('next', _('Далее'), css_class='btn-primary'),
                Button('cancel', _('Отмена'), css_class='btn-secondary',
                       onclick="window.history.back();")
            )
        )

<<<<<<< HEAD
=======

class AllOrdersForm(forms.Form):
    """
    Форма для настройки параметров распоряжений о стажировке (объединенный шаблон)
    """
    # Поля для редактирования шапки документа
    organization_name = forms.CharField(
        label=_("Наименование организации"),
        required=True,
        widget=forms.TextInput(attrs={'class': 'form-control'})
    )

    location = forms.CharField(
        label=_("Место издания"),
        required=True,
        initial="г. Минск",
        widget=forms.TextInput(attrs={'class': 'form-control'})
    )

    order_date = forms.DateField(
        label=_("Дата распоряжения"),
        required=True,
        widget=forms.DateInput(attrs={'type': 'date', 'class': 'form-control'})
    )

    order_number = forms.CharField(
        label=_("Номер распоряжения"),
        required=False,
        widget=forms.TextInput(attrs={'class': 'form-control'})
    )

    # Поля для редактирования данных сотрудника
    fio_dative = forms.CharField(
        label=_("ФИО сотрудника (в дательном падеже)"),
        required=True,
        widget=forms.TextInput(attrs={'class': 'form-control'})
    )

    position_dative = forms.CharField(
        label=_("Должность (в дательном падеже)"),
        required=True,
        widget=forms.TextInput(attrs={'class': 'form-control'})
    )

    department = forms.CharField(
        label=_("Отдел"),
        required=False,
        widget=forms.TextInput(attrs={'class': 'form-control'})
    )

    subdivision = forms.CharField(
        label=_("Структурное подразделение"),
        required=False,
        widget=forms.TextInput(attrs={'class': 'form-control'})
    )

    internship_duration = forms.IntegerField(
        label=_("Продолжительность стажировки (дней)"),
        required=True,
        min_value=1,
        max_value=30,
        initial=2,
        widget=forms.NumberInput(attrs={'class': 'form-control'})
    )

    # Поля для руководителя стажировки
    head_of_internship_position = forms.CharField(
        label=_("Должность руководителя стажировки"),
        required=True,
        widget=forms.TextInput(attrs={'class': 'form-control'})
    )

    head_of_internship_name = forms.CharField(
        label=_("ФИО руководителя стажировки"),
        required=True,
        widget=forms.TextInput(attrs={'class': 'form-control'})
    )

    # Должность и ФИО директора
    director_position = forms.CharField(
        label=_("Должность руководителя"),
        required=True,
        widget=forms.TextInput(attrs={'class': 'form-control'})
    )

    director_name = forms.CharField(
        label=_("ФИО руководителя"),
        required=True,
        widget=forms.TextInput(attrs={'class': 'form-control'})
    )

    # Сотрудники для ознакомления
    employee_name_initials = forms.CharField(
        label=_("ФИО сотрудника (сокращенно)"),
        required=True,
        widget=forms.TextInput(attrs={'class': 'form-control'})
    )

    head_of_internship_name_initials = forms.CharField(
        label=_("ФИО руководителя стажировки (сокращенно)"),
        required=True,
        widget=forms.TextInput(attrs={'class': 'form-control'})
    )

    def __init__(self, *args, **kwargs):
        initial_data = kwargs.get('initial', {})
        self.employee = kwargs.pop('employee', None)

        super().__init__(*args, **kwargs)

        self.helper = FormHelper()
        self.helper.form_method = 'post'
        self.helper.form_id = 'all-orders-form'

        # Создаем красивый макет для формы
        self.helper.layout = Layout(
            Fieldset(
                _('Основная информация'),
                Div(
                    Div('organization_name', css_class='col-md-8'),
                    Div('location', css_class='col-md-4'),
                    css_class='row'
                ),
                Div(
                    Div('order_date', css_class='col-md-6'),
                    Div('order_number', css_class='col-md-6'),
                    css_class='row'
                ),
            ),
            Fieldset(
                _('Информация о стажировке'),
                Div(
                    Div('fio_dative', css_class='col-md-6'),
                    Div('position_dative', css_class='col-md-6'),
                    css_class='row'
                ),
                Div(
                    Div('department', css_class='col-md-4'),
                    Div('subdivision', css_class='col-md-4'),
                    Div('internship_duration', css_class='col-md-4'),
                    css_class='row'
                ),
            ),
            Fieldset(
                _('Руководитель стажировки'),
                Div(
                    Div('head_of_internship_position', css_class='col-md-6'),
                    Div('head_of_internship_name', css_class='col-md-6'),
                    css_class='row'
                ),
            ),
            Fieldset(
                _('Подписи и ознакомление'),
                Div(
                    Div('director_position', css_class='col-md-6'),
                    Div('director_name', css_class='col-md-6'),
                    css_class='row'
                ),
                Div(
                    Div('employee_name_initials', css_class='col-md-6'),
                    Div('head_of_internship_name_initials', css_class='col-md-6'),
                    css_class='row'
                ),
            ),
            ButtonHolder(
                Submit('preview', _('Предпросмотр'), css_class='btn-primary'),
                Submit('generate', _('Сгенерировать документ'), css_class='btn-success'),
                Button('cancel', _('Отмена'), css_class='btn-secondary',
                       onclick="window.history.back();")
            )
        )


class SIZCardForm(forms.Form):
    """
    Форма для настройки параметров карточки учета СИЗ
    """
    # Здесь можно добавить дополнительные поля для настройки карточки СИЗ, если необходимо
    # Например, размеры СИЗ, которые не указаны в профиле сотрудника

    # Поля для редактирования шапки документа
    organization_name = forms.CharField(
        label=_("Наименование организации"),
        required=True,
        widget=forms.TextInput(attrs={'class': 'form-control'})
    )

    employee_name = forms.CharField(
        label=_("ФИО сотрудника"),
        required=True,
        widget=forms.TextInput(attrs={'class': 'form-control'})
    )

    position_name = forms.CharField(
        label=_("Должность"),
        required=True,
        widget=forms.TextInput(attrs={'class': 'form-control'})
    )

    # Поля для размеров СИЗ
    height = forms.CharField(
        label=_("Рост"),
        required=False,
        widget=forms.TextInput(attrs={'class': 'form-control'})
    )

    clothing_size = forms.CharField(
        label=_("Размер одежды"),
        required=False,
        widget=forms.TextInput(attrs={'class': 'form-control'})
    )

    shoe_size = forms.CharField(
        label=_("Размер обуви"),
        required=False,
        widget=forms.TextInput(attrs={'class': 'form-control'})
    )

    headgear_size = forms.CharField(
        label=_("Размер головного убора"),
        required=False,
        widget=forms.TextInput(attrs={'class': 'form-control'})
    )

    respirator_size = forms.CharField(
        label=_("Размер СИЗОД"),
        required=False,
        widget=forms.TextInput(attrs={'class': 'form-control'})
    )

    gloves_size = forms.CharField(
        label=_("Размер СИЗ рук"),
        required=False,
        widget=forms.TextInput(attrs={'class': 'form-control'})
    )

    def __init__(self, *args, **kwargs):
        initial_data = kwargs.get('initial', {})
        self.employee = kwargs.pop('employee', None)

        super().__init__(*args, **kwargs)

        self.helper = FormHelper()
        self.helper.form_method = 'post'
        self.helper.form_id = 'siz-card-form'

        # Создаем красивый макет для формы
        self.helper.layout = Layout(
            Fieldset(
                _('Основная информация'),
                Div(
                    Div('organization_name', css_class='col-md-12'),
                    css_class='row'
                ),
                Div(
                    Div('employee_name', css_class='col-md-6'),
                    Div('position_name', css_class='col-md-6'),
                    css_class='row'
                ),
            ),
            Fieldset(
                _('Размеры СИЗ'),
                Div(
                    Div('height', css_class='col-md-4'),
                    Div('clothing_size', css_class='col-md-4'),
                    Div('shoe_size', css_class='col-md-4'),
                    css_class='row'
                ),
                Div(
                    Div('headgear_size', css_class='col-md-4'),
                    Div('respirator_size', css_class='col-md-4'),
                    Div('gloves_size', css_class='col-md-4'),
                    css_class='row'
                ),
            ),
            ButtonHolder(
                Submit('preview', _('Предпросмотр'), css_class='btn-primary'),
                Submit('generate', _('Сгенерировать документ'), css_class='btn-success'),
                Button('cancel', _('Отмена'), css_class='btn-secondary',
                       onclick="window.history.back();")
            )
        )

>>>>>>> c6cca1fc

class DocumentPreviewForm(forms.Form):
    """
    Форма для предпросмотра и редактирования документа перед генерацией
    """
    # Скрытое поле для хранения данных документа в формате JSON
    document_data = forms.CharField(widget=forms.HiddenInput)
    document_type = forms.CharField(widget=forms.HiddenInput)
    employee_id = forms.IntegerField(widget=forms.HiddenInput)

    def __init__(self, *args, **kwargs):
        super().__init__(*args, **kwargs)

        self.helper = FormHelper()
        self.helper.form_method = 'post'
        self.helper.form_id = 'document-preview-form'

        self.helper.layout = Layout(
            'document_data',
            'document_type',
            'employee_id',
            HTML('<div id="document-preview-container" class="mb-4"></div>'),
            ButtonHolder(
                Submit('generate', _('Сгенерировать документ'), css_class='btn-success'),
                Button('edit', _('Редактировать'), css_class='btn-primary',
                       onclick="enableEditing();"),
                Button('cancel', _('Отмена'), css_class='btn-secondary',
                       onclick="window.history.back();")
            )
        )<|MERGE_RESOLUTION|>--- conflicted
+++ resolved
@@ -1,4 +1,3 @@
-# D:\YandexDisk\OT_online\directory\forms\document_forms.py
 """
 📝 Формы для работы с документами
 
@@ -52,12 +51,9 @@
             )
         )
 
-<<<<<<< HEAD
-=======
-
-class AllOrdersForm(forms.Form):
-    """
-    Форма для настройки параметров распоряжений о стажировке (объединенный шаблон)
+class InternshipOrderForm(forms.Form):
+    """
+    Форма для настройки параметров распоряжения о стажировке
     """
     # Поля для редактирования шапки документа
     organization_name = forms.CharField(
@@ -136,6 +132,7 @@
     director_position = forms.CharField(
         label=_("Должность руководителя"),
         required=True,
+        initial="Директор",
         widget=forms.TextInput(attrs={'class': 'form-control'})
     )
 
@@ -158,6 +155,17 @@
         widget=forms.TextInput(attrs={'class': 'form-control'})
     )
 
+    # Добавляем скрытые поля для отслеживания иерархического уровня
+    director_level = forms.CharField(
+        widget=forms.HiddenInput(),
+        required=False
+    )
+
+    internship_leader_level = forms.CharField(
+        widget=forms.HiddenInput(),
+        required=False
+    )
+
     def __init__(self, *args, **kwargs):
         initial_data = kwargs.get('initial', {})
         self.employee = kwargs.pop('employee', None)
@@ -166,7 +174,7 @@
 
         self.helper = FormHelper()
         self.helper.form_method = 'post'
-        self.helper.form_id = 'all-orders-form'
+        self.helper.form_id = 'internship-order-form'
 
         # Создаем красивый макет для формы
         self.helper.layout = Layout(
@@ -217,6 +225,8 @@
                     Div('head_of_internship_name_initials', css_class='col-md-6'),
                     css_class='row'
                 ),
+                'director_level',
+                'internship_leader_level',
             ),
             ButtonHolder(
                 Submit('preview', _('Предпросмотр'), css_class='btn-primary'),
@@ -227,13 +237,10 @@
         )
 
 
-class SIZCardForm(forms.Form):
-    """
-    Форма для настройки параметров карточки учета СИЗ
-    """
-    # Здесь можно добавить дополнительные поля для настройки карточки СИЗ, если необходимо
-    # Например, размеры СИЗ, которые не указаны в профиле сотрудника
-
+class AdmissionOrderForm(forms.Form):
+    """
+    Форма для настройки параметров распоряжения о допуске к самостоятельной работе
+    """
     # Поля для редактирования шапки документа
     organization_name = forms.CharField(
         label=_("Наименование организации"),
@@ -241,53 +248,86 @@
         widget=forms.TextInput(attrs={'class': 'form-control'})
     )
 
-    employee_name = forms.CharField(
-        label=_("ФИО сотрудника"),
-        required=True,
-        widget=forms.TextInput(attrs={'class': 'form-control'})
-    )
-
-    position_name = forms.CharField(
-        label=_("Должность"),
-        required=True,
-        widget=forms.TextInput(attrs={'class': 'form-control'})
-    )
-
-    # Поля для размеров СИЗ
-    height = forms.CharField(
-        label=_("Рост"),
-        required=False,
-        widget=forms.TextInput(attrs={'class': 'form-control'})
-    )
-
-    clothing_size = forms.CharField(
-        label=_("Размер одежды"),
-        required=False,
-        widget=forms.TextInput(attrs={'class': 'form-control'})
-    )
-
-    shoe_size = forms.CharField(
-        label=_("Размер обуви"),
-        required=False,
-        widget=forms.TextInput(attrs={'class': 'form-control'})
-    )
-
-    headgear_size = forms.CharField(
-        label=_("Размер головного убора"),
-        required=False,
-        widget=forms.TextInput(attrs={'class': 'form-control'})
-    )
-
-    respirator_size = forms.CharField(
-        label=_("Размер СИЗОД"),
-        required=False,
-        widget=forms.TextInput(attrs={'class': 'form-control'})
-    )
-
-    gloves_size = forms.CharField(
-        label=_("Размер СИЗ рук"),
-        required=False,
-        widget=forms.TextInput(attrs={'class': 'form-control'})
+    location = forms.CharField(
+        label=_("Место издания"),
+        required=True,
+        initial="г. Минск",
+        widget=forms.TextInput(attrs={'class': 'form-control'})
+    )
+
+    order_date = forms.DateField(
+        label=_("Дата распоряжения"),
+        required=True,
+        widget=forms.DateInput(attrs={'type': 'date', 'class': 'form-control'})
+    )
+
+    order_number = forms.CharField(
+        label=_("Номер распоряжения"),
+        required=False,
+        widget=forms.TextInput(attrs={'class': 'form-control'})
+    )
+
+    # Поля для редактирования данных сотрудника
+    fio_nominative = forms.CharField(
+        label=_("ФИО сотрудника (именительный падеж)"),
+        required=True,
+        widget=forms.TextInput(attrs={'class': 'form-control'})
+    )
+
+    position_nominative = forms.CharField(
+        label=_("Должность (именительный падеж)"),
+        required=True,
+        widget=forms.TextInput(attrs={'class': 'form-control'})
+    )
+
+    department = forms.CharField(
+        label=_("Отдел"),
+        required=False,
+        widget=forms.TextInput(attrs={'class': 'form-control'})
+    )
+
+    subdivision = forms.CharField(
+        label=_("Структурное подразделение"),
+        required=False,
+        widget=forms.TextInput(attrs={'class': 'form-control'})
+    )
+
+    # Должность и ФИО директора
+    director_position = forms.CharField(
+        label=_("Должность руководителя"),
+        required=True,
+        initial="Директор",
+        widget=forms.TextInput(attrs={'class': 'form-control'})
+    )
+
+    director_name = forms.CharField(
+        label=_("ФИО руководителя"),
+        required=True,
+        widget=forms.TextInput(attrs={'class': 'form-control'})
+    )
+
+    # Сотрудники для ознакомления
+    employee_name_initials = forms.CharField(
+        label=_("ФИО сотрудника (сокращенно)"),
+        required=True,
+        widget=forms.TextInput(attrs={'class': 'form-control'})
+    )
+
+    head_of_internship_name_initials = forms.CharField(
+        label=_("ФИО руководителя (сокращенно)"),
+        required=True,
+        widget=forms.TextInput(attrs={'class': 'form-control'})
+    )
+
+    # Добавляем скрытые поля для отслеживания иерархического уровня
+    director_level = forms.CharField(
+        widget=forms.HiddenInput(),
+        required=False
+    )
+
+    internship_leader_level = forms.CharField(
+        widget=forms.HiddenInput(),
+        required=False
     )
 
     def __init__(self, *args, **kwargs):
@@ -298,36 +338,50 @@
 
         self.helper = FormHelper()
         self.helper.form_method = 'post'
-        self.helper.form_id = 'siz-card-form'
+        self.helper.form_id = 'admission-order-form'
 
         # Создаем красивый макет для формы
         self.helper.layout = Layout(
             Fieldset(
                 _('Основная информация'),
                 Div(
-                    Div('organization_name', css_class='col-md-12'),
-                    css_class='row'
-                ),
-                Div(
-                    Div('employee_name', css_class='col-md-6'),
-                    Div('position_name', css_class='col-md-6'),
-                    css_class='row'
-                ),
-            ),
-            Fieldset(
-                _('Размеры СИЗ'),
-                Div(
-                    Div('height', css_class='col-md-4'),
-                    Div('clothing_size', css_class='col-md-4'),
-                    Div('shoe_size', css_class='col-md-4'),
-                    css_class='row'
-                ),
-                Div(
-                    Div('headgear_size', css_class='col-md-4'),
-                    Div('respirator_size', css_class='col-md-4'),
-                    Div('gloves_size', css_class='col-md-4'),
-                    css_class='row'
-                ),
+                    Div('organization_name', css_class='col-md-8'),
+                    Div('location', css_class='col-md-4'),
+                    css_class='row'
+                ),
+                Div(
+                    Div('order_date', css_class='col-md-6'),
+                    Div('order_number', css_class='col-md-6'),
+                    css_class='row'
+                ),
+            ),
+            Fieldset(
+                _('Информация о допуске'),
+                Div(
+                    Div('fio_nominative', css_class='col-md-6'),
+                    Div('position_nominative', css_class='col-md-6'),
+                    css_class='row'
+                ),
+                Div(
+                    Div('department', css_class='col-md-6'),
+                    Div('subdivision', css_class='col-md-6'),
+                    css_class='row'
+                ),
+            ),
+            Fieldset(
+                _('Подписи и ознакомление'),
+                Div(
+                    Div('director_position', css_class='col-md-6'),
+                    Div('director_name', css_class='col-md-6'),
+                    css_class='row'
+                ),
+                Div(
+                    Div('employee_name_initials', css_class='col-md-6'),
+                    Div('head_of_internship_name_initials', css_class='col-md-6'),
+                    css_class='row'
+                ),
+                'director_level',
+                'internship_leader_level',
             ),
             ButtonHolder(
                 Submit('preview', _('Предпросмотр'), css_class='btn-primary'),
@@ -337,7 +391,6 @@
             )
         )
 
->>>>>>> c6cca1fc
 
 class DocumentPreviewForm(forms.Form):
     """
